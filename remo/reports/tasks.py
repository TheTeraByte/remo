from datetime import datetime, timedelta

from django.conf import settings
from django.contrib.auth.models import User
from django.core.mail import send_mail
from django.db.models import Q
from django.template.loader import render_to_string

from celery.task import periodic_task, task

from remo.base.utils import get_date
from remo.reports import ACTIVITY_EVENT_ATTEND, ACTIVITY_EVENT_CREATE


DIGEST_SUBJECT = 'Your mentee activity for {date}'


@task()
def send_remo_mail(user_ids_list, subject, email_template, data=None):
    """Send to user_list emails based rendered using email_template
    and populated with data.

    """
    if not data:
        data = {}

    data.update({'SITE_URL': settings.SITE_URL,
                 'FROM_EMAIL': settings.FROM_EMAIL})

    for user_id in user_ids_list:
        if User.objects.filter(pk=user_id).exists():
            user = User.objects.get(pk=user_id)
            ctx_data = {'user': user,
                        'userprofile': user.userprofile}
            ctx_data.update(data)
            message = render_to_string(email_template, ctx_data)
            send_mail(subject, message, settings.FROM_EMAIL, [user.email])


@task()
def send_report_digest():
    from remo.reports.models import NGReport
    today = datetime.utcnow().date()
    # This would include reports created today about past events or
    # non-events, and reports created in the past for events that
    # occurred today, but not reports created today for future events
    reports = NGReport.objects.filter(Q(created_on__year=today.year,
                                        created_on__month=today.month,
                                        created_on__day=today.day,
                                        report_date__lte=today) |
                                      Q(report_date=today,
                                        activity__name__in=[
                                            ACTIVITY_EVENT_CREATE,
                                            ACTIVITY_EVENT_ATTEND]))
    reports = reports.distinct()
    # Since MySQL doesn't support distinct(field), we have to dedup
    # the list in python.
    mentors = set(reports.exclude(mentor__isnull=True)
                  .values_list('mentor', flat=True))
    for mentor_id in mentors:
        mentor = User.objects.get(id=mentor_id)
        reports_for_mentor = reports.filter(mentor=mentor)
        if not reports_for_mentor.exists():
            continue
        datestring = today.strftime('%a %d %b %Y')
        subject = DIGEST_SUBJECT.format(date=datestring)
        ctx_data = {'mentor': mentor,
                    'reports': reports_for_mentor,
                    'datestring': datestring}
        message = render_to_string('emails/report_digest.txt', ctx_data)
        # Manually replace quotes and double-quotes as these get
        # escaped by the template and this makes the message look bad.
        message = message.replace('&#34;', '"').replace('&#39;', "'")
        send_mail(subject, message, settings.FROM_EMAIL, [mentor.email])


@periodic_task(run_every=timedelta(days=1))
def send_ng_report_notification():
    today = datetime.utcnow().date()
    start = today - timedelta(weeks=3)
    end = today + timedelta(weeks=3)
    reps = (User.objects.filter(groups__name='Rep')
            .exclude(ng_reports__report_date__range=[start, end]))

    rep_subject = '[Reminder] Please share your recent activities'
    rep_mail_body = 'emails/reps_ng_report_notification.txt'
    mentor_subject = '[Report] Mentee without report for the last 3 weeks'
    mentor_mail_body = 'emails/mentor_ng_report_notification.txt'

    for rep in reps:
        # Check if the user has ever received a notification.
        up = rep.userprofile
        if not up.last_report_notification:
            up.last_report_notification = today
        elif today - up.last_report_notification >= timedelta(weeks=3):
            ctx_data = {'mentor': rep.userprofile.mentor,
                        'user': rep,
                        'SITE_URL': settings.SITE_URL}
            rep_message = render_to_string(rep_mail_body, ctx_data)
            mentor_message = render_to_string(mentor_mail_body, ctx_data)
            up.last_report_notification = today
<<<<<<< HEAD
            send_mail(subject, message, settings.FROM_EMAIL, [rep.email])
        up.save()


@task()
def zero_current_streak():
    """Zero current streak.

    Zero current streak for users without a report in the last week.
    """

    reps = User.objects.filter(
        ~Q(ng_reports__report_date__range=[get_date(-7), get_date()]),
        groups__name='Rep')

    for rep in reps:
        rep.userprofile.current_streak_start = None
        rep.userprofile.save()
=======
            send_mail(rep_subject, rep_message, settings.FROM_EMAIL,
                      [rep.email])
            send_mail(mentor_subject, mentor_message, settings.FROM_EMAIL,
                      [rep.userprofile.mentor.email])
        up.save()
>>>>>>> 83217ab8
<|MERGE_RESOLUTION|>--- conflicted
+++ resolved
@@ -99,8 +99,10 @@
             rep_message = render_to_string(rep_mail_body, ctx_data)
             mentor_message = render_to_string(mentor_mail_body, ctx_data)
             up.last_report_notification = today
-<<<<<<< HEAD
-            send_mail(subject, message, settings.FROM_EMAIL, [rep.email])
+            send_mail(rep_subject, rep_message, settings.FROM_EMAIL,
+                      [rep.email])
+            send_mail(mentor_subject, mentor_message, settings.FROM_EMAIL,
+                      [rep.userprofile.mentor.email])
         up.save()
 
 
@@ -117,11 +119,4 @@
 
     for rep in reps:
         rep.userprofile.current_streak_start = None
-        rep.userprofile.save()
-=======
-            send_mail(rep_subject, rep_message, settings.FROM_EMAIL,
-                      [rep.email])
-            send_mail(mentor_subject, mentor_message, settings.FROM_EMAIL,
-                      [rep.userprofile.mentor.email])
-        up.save()
->>>>>>> 83217ab8
+        rep.userprofile.save()